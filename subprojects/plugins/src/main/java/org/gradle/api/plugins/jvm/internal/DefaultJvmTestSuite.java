--- conflicted
+++ resolved
@@ -48,12 +48,8 @@
 public abstract class DefaultJvmTestSuite implements JvmTestSuite {
     public enum Frameworks {
         JUNIT4("junit:junit", "4.13"),
-        JUNIT_JUPITER("org.junit.jupiter:junit-jupiter", "5.7.2"),
-<<<<<<< HEAD
+        JUNIT_JUPITER("org.junit.jupiter:junit-jupiter", "5.8.2"),
         SPOCK("org.spockframework:spock-core", "2.2-M1-groovy-4.0"),
-=======
-        SPOCK("org.spockframework:spock-core", "2.1-groovy-3.0"),
->>>>>>> 6e6b5e78
         KOTLIN_TEST("org.jetbrains.kotlin:kotlin-test-junit", "1.6.10"),
         TESTNG("org.testng:testng", "7.4.0"),
         NONE(null, null);
