/*
 * Copyright 2012 the original author or authors.
 *
 * Licensed under the Apache License, Version 2.0 (the "License");
 * you may not use this file except in compliance with the License.
 * You may obtain a copy of the License at
 *
 *      http://www.apache.org/licenses/LICENSE-2.0
 *
 * Unless required by applicable law or agreed to in writing, software
 * distributed under the License is distributed on an "AS IS" BASIS,
 * WITHOUT WARRANTIES OR CONDITIONS OF ANY KIND, either express or implied.
 * See the License for the specific language governing permissions and
 * limitations under the License.
 */

package org.gradle.api.publish.plugins;

import org.gradle.api.Action;
import org.gradle.api.Plugin;
import org.gradle.api.Project;
import org.gradle.api.Task;
import org.gradle.api.artifacts.dsl.RepositoryHandler;
import org.gradle.api.internal.DocumentationRegistry;
import org.gradle.api.internal.FeaturePreviews;
import org.gradle.api.internal.artifacts.ArtifactPublicationServices;
import org.gradle.api.internal.artifacts.ivyservice.projectmodule.ProjectPublicationRegistry;
import org.gradle.api.internal.project.ProjectInternal;
import org.gradle.api.publish.Publication;
import org.gradle.api.publish.PublicationContainer;
import org.gradle.api.publish.PublishingExtension;
import org.gradle.api.publish.internal.DefaultPublicationContainer;
import org.gradle.api.publish.internal.DefaultPublishingExtension;
import org.gradle.api.publish.internal.DeferredConfigurablePublishingExtension;
import org.gradle.api.publish.internal.PublicationInternal;
import org.gradle.internal.model.RuleBasedPluginListener;
import org.gradle.internal.reflect.Instantiator;
import org.gradle.util.DeprecationLogger;

import javax.inject.Inject;

/**
 * Installs a {@link org.gradle.api.publish.PublishingExtension} with name {@value org.gradle.api.publish.PublishingExtension#NAME}.
 *
 * @since 1.3
 */
public class PublishingPlugin implements Plugin<Project> {

    public static final String PUBLISH_TASK_GROUP = "publishing";
    public static final String PUBLISH_LIFECYCLE_TASK_NAME = "publish";

    private final Instantiator instantiator;
    private final ArtifactPublicationServices publicationServices;
    private final ProjectPublicationRegistry projectPublicationRegistry;
    private final FeaturePreviews featurePreviews;
    private final DocumentationRegistry documentationRegistry;

    @Inject
    public PublishingPlugin(ArtifactPublicationServices publicationServices, Instantiator instantiator, ProjectPublicationRegistry projectPublicationRegistry, FeaturePreviews featurePreviews, DocumentationRegistry documentationRegistry) {
        this.publicationServices = publicationServices;
        this.instantiator = instantiator;
        this.projectPublicationRegistry = projectPublicationRegistry;
        this.featurePreviews = featurePreviews;
        this.documentationRegistry = documentationRegistry;
    }

    public void apply(final Project project) {
        RepositoryHandler repositories = publicationServices.createRepositoryHandler();
        PublicationContainer publications = instantiator.newInstance(DefaultPublicationContainer.class, instantiator);
        PublishingExtension extension = project.getExtensions().create(PublishingExtension.class, PublishingExtension.NAME, determineExtensionClass(), repositories, publications);
        project.getTasks().createLater(PUBLISH_LIFECYCLE_TASK_NAME, new Action<Task>() {
            @Override
            public void execute(Task task) {
                task.setDescription("Publishes all publications produced by this project.");
                task.setGroup(PUBLISH_TASK_GROUP);
            }
        });
        extension.getPublications().all(new Action<Publication>() {
            @Override
            public void execute(Publication publication) {
                PublicationInternal internalPublication = (PublicationInternal) publication;
                projectPublicationRegistry.registerPublication(project.getPath(), internalPublication);
            }
        });
        bridgeToSoftwareModelIfNeeded((ProjectInternal) project);
    }

    private Class<? extends PublishingExtension> determineExtensionClass() {
        if (featurePreviews.isFeatureEnabled(FeaturePreviews.Feature.STABLE_PUBLISHING)) {
            return DefaultPublishingExtension.class;
        } else {
<<<<<<< HEAD
            DeprecationLogger.nagUserWith(
                "As part of making the publishing plugins stable, the 'deferred configurable' behavior of the 'publishing {}' block is now deprecated. " +
                    "Please add 'enableFeaturePreview('STABLE_PUBLISHING')' to your settings file and do a test run by publishing to a local repository. " +
                    "If all artifacts are published as expected, there is nothing else to do. " +
                    "If the published artifacts change unexpectedly, please see the migration guide for more details: " + documentationRegistry.getDocumentationFor("publishing_maven", "publishing_maven:deferred_configuration") + ". " +
                    "Gradle 5.0 will switch this flag on by default."
=======
            LOGGER.warn(
                "As part of making the publishing plugins stable, we are removing the 'deferred configurable' behavior of the 'publishing {}' block.\n" +
                    "We don't want to silently break your build, so we need your help for the migration.\n" +
                    "Please add 'enableFeaturePreview('STABLE_PUBLISHING')' to your settings file and do a test run by publishing to a local repository.\n" +
                    "If all artifacts are published as expected, there is nothing else to do.\n" +
                    "If the published artifacts change unexpectedly, please see the migration guide for more details: " + documentationRegistry.getDocumentationFor("publishing_maven", "publishing_maven:deferred_configuration") + "\n" +
                    "In Gradle 5.0 the flag will be removed and the new behavior will become the default."
>>>>>>> cfb66ee3
            );
            return DeferredConfigurablePublishingExtension.class;
        }
    }

    private void bridgeToSoftwareModelIfNeeded(ProjectInternal project) {
        project.addRuleBasedPluginListener(new RuleBasedPluginListener() {
            @Override
            public void prepareForRuleBasedPlugins(Project project) {
                project.getPluginManager().apply(PublishingPluginRules.class);
            }
        });
    }

}<|MERGE_RESOLUTION|>--- conflicted
+++ resolved
@@ -89,22 +89,12 @@
         if (featurePreviews.isFeatureEnabled(FeaturePreviews.Feature.STABLE_PUBLISHING)) {
             return DefaultPublishingExtension.class;
         } else {
-<<<<<<< HEAD
             DeprecationLogger.nagUserWith(
                 "As part of making the publishing plugins stable, the 'deferred configurable' behavior of the 'publishing {}' block is now deprecated. " +
                     "Please add 'enableFeaturePreview('STABLE_PUBLISHING')' to your settings file and do a test run by publishing to a local repository. " +
                     "If all artifacts are published as expected, there is nothing else to do. " +
                     "If the published artifacts change unexpectedly, please see the migration guide for more details: " + documentationRegistry.getDocumentationFor("publishing_maven", "publishing_maven:deferred_configuration") + ". " +
-                    "Gradle 5.0 will switch this flag on by default."
-=======
-            LOGGER.warn(
-                "As part of making the publishing plugins stable, we are removing the 'deferred configurable' behavior of the 'publishing {}' block.\n" +
-                    "We don't want to silently break your build, so we need your help for the migration.\n" +
-                    "Please add 'enableFeaturePreview('STABLE_PUBLISHING')' to your settings file and do a test run by publishing to a local repository.\n" +
-                    "If all artifacts are published as expected, there is nothing else to do.\n" +
-                    "If the published artifacts change unexpectedly, please see the migration guide for more details: " + documentationRegistry.getDocumentationFor("publishing_maven", "publishing_maven:deferred_configuration") + "\n" +
                     "In Gradle 5.0 the flag will be removed and the new behavior will become the default."
->>>>>>> cfb66ee3
             );
             return DeferredConfigurablePublishingExtension.class;
         }
